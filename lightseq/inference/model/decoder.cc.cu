--- conflicted
+++ resolved
@@ -239,7 +239,6 @@
   if (!btmp) {
     return "wrong beam_size, should be 1, 2, 4, 8, 16 or 32";
   }
-<<<<<<< HEAD
 
   std::string sampling_method = _tw._sampling_method;
   if (kSamplingMethods.find(sampling_method) == kSamplingMethods.end()) {
@@ -252,11 +251,9 @@
     _output_topk = true;
   }
 
-=======
   if (_tw._multilg_type != 0 && _p_d_lang_id == nullptr) {
     return "lang id should not be null when multilg";
   }
->>>>>>> 58a67113
   return "";
 }
 
