cmake_minimum_required(VERSION 3.18)

<<<<<<< HEAD
set(cuda_kernel_files gptKernels.cc.cu transformerKernels.cc.cu
                      multilgKernels.cc.cu)
=======
set(cuda_kernel_files gptKernels.cc.cu transformerKernels.cc.cu multilgKernels.cc.cu embKernels.cc.cu)
>>>>>>> 58a67113

add_library(cuda_kernels STATIC ${cuda_kernel_files})
target_include_directories(cuda_kernels INTERFACE ${CMAKE_CURRENT_SOURCE_DIR})
# set_target_properties(cuda_kernels PROPERTIES CUDA_SEPARABLE_COMPILATION ON)<|MERGE_RESOLUTION|>--- conflicted
+++ resolved
@@ -1,11 +1,7 @@
 cmake_minimum_required(VERSION 3.18)
 
-<<<<<<< HEAD
 set(cuda_kernel_files gptKernels.cc.cu transformerKernels.cc.cu
-                      multilgKernels.cc.cu)
-=======
-set(cuda_kernel_files gptKernels.cc.cu transformerKernels.cc.cu multilgKernels.cc.cu embKernels.cc.cu)
->>>>>>> 58a67113
+                      multilgKernels.cc.cu embKernels.cc.cu)
 
 add_library(cuda_kernels STATIC ${cuda_kernel_files})
 target_include_directories(cuda_kernels INTERFACE ${CMAKE_CURRENT_SOURCE_DIR})
