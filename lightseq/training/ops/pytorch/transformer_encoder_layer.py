--- conflicted
+++ resolved
@@ -307,17 +307,12 @@
             raise ValueError(
                 f"Sequence length {sl} exceeds the limit {self.max_seq_len}."
             )
-<<<<<<< HEAD
-        assert bs == encoder_padding_mask.size(0) and sl == encoder_padding_mask.size(1)
-
-=======
         if len(encoder_padding_mask.size()) == 1:
             assert bs == 1 and sl == encoder_padding_mask.size(0)
         else:
             assert bs == encoder_padding_mask.size(
                 0
             ) and sl == encoder_padding_mask.size(1)
->>>>>>> e3378450
         output = LSTransformerEncoderFunc.apply(
             hidden_states,
             encoder_padding_mask,
